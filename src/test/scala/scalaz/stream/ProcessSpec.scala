--- conflicted
+++ resolved
@@ -191,11 +191,10 @@
       List("he", "ll", "o ", "Wo", "rl", "d") &&
     Process(1, 2, 3, 4, 5).repartition(i => Vector(i, i)).toList ==
       List(1, 3, 6, 10, 15, 15) &&
-    (Process(): Process[Nothing, String]).repartition(_ => Vector()).toList == List() &&
+    Process[String]().repartition(_ => Vector()).toList == List() &&
     Process("hello").repartition(_ => Vector()).toList == List()
   }
 
-<<<<<<< HEAD
   property("repartition2") = secure {
     Process("he", "ll", "o").repartition2(s => (Some(s), None)).toList ===
       List("he", "ll", "o") &&
@@ -204,10 +203,10 @@
     Process("he", "ll", "o").repartition2 {
       s => (Some(s.take(1)), Some(s.drop(1)))
     }.toList === List("h", "e", "l", "lo")
-=======
+  }
+
   property("stripNone") = secure {
     Process(None, Some(1), None, Some(2), None).pipe(stripNone).toList === List(1, 2)
->>>>>>> 8d064da7
   }
 
   property("terminated") = secure {

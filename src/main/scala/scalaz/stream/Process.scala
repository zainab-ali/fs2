--- conflicted
+++ resolved
@@ -114,17 +114,10 @@
   final def onHalt[F2[x] >: F[x], O2 >: O](f: Cause => Process[F2, O2]): Process[F2, O2] = {
      val next = (t: Cause) => Trampoline.delay(Try(f(t)))
      this match {
-<<<<<<< HEAD
-       case Append(h, stack)    => Append(h, stack :+ next)
-       case emt@Emit(_)         => Append(emt, Vector(next))
-       case awt@Await(_, _, _)  => Append(awt, Vector(next))
-       case hlt@Halt(rsn)       => Append(hlt, Vector(next))
-=======
        case (append: Append[F2, O2] @unchecked) => Append(append.head, append.stack :+ next)
-       case emt@Emit(_)      => Append(emt, Vector(next))
-       case awt@Await(_, _)  => Append(awt, Vector(next))
-       case hlt@Halt(rsn)    => Append(hlt, Vector(next))
->>>>>>> 0b8034ba
+       case emt@Emit(_)        => Append(emt, Vector(next))
+       case awt@Await(_, _, _) => Append(awt, Vector(next))
+       case hlt@Halt(rsn)      => Append(hlt, Vector(next))
      }
   }
 
@@ -603,12 +596,8 @@
    */
   case class Await[+F[_], A, +O](
     req: F[A]
-<<<<<<< HEAD
-    , rcv: (EarlyCause \/ A) => Trampoline[Process[F, O]]
-    , cleanup : A => Trampoline[Process[F,Nothing]]
-=======
     , rcv: (EarlyCause \/ A) => Trampoline[Process[F, O]] @uncheckedVariance
->>>>>>> 0b8034ba
+    , cleanup : A => Trampoline[Process[F,Nothing]] @uncheckedVariance
     ) extends HaltEmitOrAwait[F, O] with EmitOrAwait[F, O] {
     /**
      * Helper to modify the result of `rcv` parameter of await stack-safely on trampoline.

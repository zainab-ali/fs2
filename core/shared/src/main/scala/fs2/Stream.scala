--- conflicted
+++ resolved
@@ -581,21 +581,7 @@
     suspend(go(s0))
   }
 
-<<<<<<< HEAD
-  /** Produce a (potentially infinite) stream from an unfold of Seqs. */
-  def unfoldSeq[F[_],S,A](s0: S)(f: S => Option[(Seq[A],S)]): Stream[F,A] = {
-    def go(s: S): Stream[F,A] =
-      f(s) match {
-        case Some((a, sn)) => emits(a) ++ go(sn)
-        case None => empty
-      }
-    suspend(go(s0))
-  }
-
-/** Produce a (potentially infinite) stream from an unfold of Chunks. */
-=======
   /** Produce a (potentially infinite) stream from an unfold of Chunks. */
->>>>>>> a21bb17a
   def unfoldChunk[F[_],S,A](s0: S)(f: S => Option[(Chunk[A],S)]): Stream[F,A] = {
     def go(s: S): Stream[F,A] =
       f(s) match {
@@ -615,19 +601,6 @@
     suspend(go(s0))
   }
 
-<<<<<<< HEAD
-  /** Like [[unfoldSeq]], but takes an effectful function. */
-  def unfoldSeqEval[F[_],S,A](s0: S)(f: S => F[Option[(Seq[A],S)]]): Stream[F,A] = {
-    def go(s: S): Stream[F,A] =
-      eval(f(s)).flatMap {
-        case Some((a, sn)) => emits(a) ++ go(sn)
-        case None => empty
-      }
-    suspend(go(s0))
-  }
-
-=======
->>>>>>> a21bb17a
   /** Like [[unfoldChunk]], but takes an effectful function. */
   def unfoldChunkEval[F[_],S,A](s0: S)(f: S => F[Option[(Chunk[A],S)]]): Stream[F,A] = {
     def go(s: S): Stream[F,A] =
